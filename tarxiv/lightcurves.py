"""Pull and process lightcurves"""

import io
import requests
import logging
import pandas as pd

from tarxiv.constants import FINKAPIURL, ATLASAPIURL
from tarxiv.constants import atlas_headers

_LOG = logging.getLogger(__name__)


<<<<<<< HEAD
#########################
atlas2tarxiv_dic = {
                            "object:ra": "ra",
                            "object:dec": "dec",
                            "lc:mag": "photometry:magnitude",
                            "lc:magerr": "photometry:e_magnitude",
                            "lc:mjd": "photometry:time",
                            "lc:filter": "photometry:band",
                        }

#########################
# ZTF ZTF ZTF ZTF ZTF ZTF
#########################
=======
>>>>>>> b8957504
def mapping_ztf_to_tarxiv():
    """Mapping between ZTF column names and tarxiv column names

    Returns
    -------
    dict
        Dictionary containing mapping between
        Fink column names and tarxiv column names
    """
    # TODO: define tarxiv column names
    dic = {
        "i:magpsf": "MAG",
        "i:sigmapsf": "MAGERR",
        "i:fid": "FILTER",
        "i:jd": "TIME",
        "whatelse?": "TBD",
    }

    return dic


def get_ztf_lc(ztf_name=None, tns_name=None, coord=None):
    """Get data from ZTF based on either name or coordinates

    Parameters
    ----------
    ztf_name: str
        Name of a ZTF object, starting with `ZTF`
    tns_name: str
        Name of an object in TNS
    coord: tuple of float
        Object coordinates (RA, Dec), in degrees

    Returns
    -------
    pd.DataFrame
        Pandas DataFrame containing ZTF data from Fink for
        the matching object in TNS. Each row is a measurement.

    """
    if ztf_name is not None:
        pdf = get_ztf_lc_from_ztf_name(ztf_name)
    elif tns_name is not None:
        pdf = get_ztf_lc_from_tns_name(tns_name)
    elif coord is not None and isinstance(coord, tuple):
        pdf = get_ztf_lc_from_coord(coord[0], coord[1])
    else:
        _LOG.error(
            "You should choose an object name or provide coordinates to get ZTF lightcurves"
        )

    # TODO: perform the column name conversion before returning
    # TODO: `mapping_ztf_to_tarxiv`

    # TODO: do we want to return a DataFrame or JSON is fine?
    # TODO: JSON will be faster (no conversion), but messier.
    return pdf


def get_ztf_lc_from_ztf_name(ztf_name: str):
    """Get ZTF data from Fink using a ZTF objectId

    Parameters
    ----------
    ztf_name: str
        Name of a ZTF object, starting with `ZTF`

    Returns
    -------
    pd.DataFrame
        Pandas DataFrame containing ZTF data from Fink for
        the matching object in TNS. Each row is a measurement.

    Examples
    --------
    >>> pdf = get_ztf_lc_from_ztf_name("ZTF24abeiqfc")
    >>> assert not pdf.empty, "Oooops there should be data for ZTF24abeiqfc in Fink!"


    # Check that crazy input returns empty output
    >>> out = get_ztf_lc_from_ztf_name("toto")
    >>> assert out.empty, "Hum, there is no `toto` in Fink!"
    """
    # get the relevant columns to download
    cols = mapping_ztf_to_tarxiv().keys()

    r = requests.post(
        "{}/api/v1/objects".format(FINKAPIURL),
        json={"objectId": ztf_name, "columns": ",".join(cols), "output-format": "json"},
    )

    if r.status_code != 200:
        _LOG.warning(
            "Unable to get data for {} in Fink. HTTP error code: {}".format(
                ztf_name, r.status_code
            )
        )
        return pd.DataFrame()

    if r.json() == []:
        _LOG.warning("Data for the ZTF name {} not found on Fink".format(ztf_name))

    # TODO: do we really need the pandas conversion?
    pdf = pd.read_json(io.BytesIO(r.content))

    return pdf


def get_ztf_lc_from_tns_name(tns_name: str):
    """Get ZTF data from Fink using a TNS object name

    Parameters
    ----------
    tns_name: str
        Name of a TNS object, e.g. SN 2024utu

    Returns
    -------
    pd.DataFrame
        Pandas DataFrame containing ZTF data from Fink for
        the matching object in TNS. Each row is a measurement.

    Examples
    --------
    >>> pdf = get_ztf_lc_from_tns_name("SN 2024utu")
    >>> assert not pdf.empty, "Oooops there should be data for SN 2024utu (ZTF24abeiqfc) in Fink!"


    # Check that crazy input returns empty output
    >>> out = get_ztf_lc_from_tns_name("toto")
    >>> assert out.empty, "Hum, there is no `toto` in Fink!"
    """
    # first use the Fink resolver to get corresponding ZTF name
    r = requests.post(
        "{}/api/v1/resolver".format(FINKAPIURL),
        json={"resolver": "tns", "name": tns_name},
    )

    # check status
    if r.status_code != 200:
        _LOG.warning(
            "Unable to get data for {} in Fink. HTTP error code: {}".format(
                tns_name, r.status_code
            )
        )
        return pd.DataFrame()

    if r.json() != []:
        for section in r.json():
            # extract ZTF name
            if section["d:internalname"].startswith("ZTF"):
                ztf_name = section["d:internalname"]
                return get_ztf_lc_from_ztf_name(ztf_name)

    _LOG.warning(
        "We could not find ZTF counterpart in Fink for the TNS object name {}".format(
            tns_name
        )
    )
    return pd.DataFrame()


def get_ztf_lc_from_coord(ra: float, dec: float, radius: float = 5.0):
    """Get ZTF data from Fink using its coordinates RA/Dec in degrees

    Parameters
    ----------
    ra: float
        Right ascension in degree
    dec: float
        Declination in degree
    radius: float, optional
        Conesearch radius, in arcsecond. Default is 5.0

    Returns
    -------
    pd.DataFrame
        Pandas DataFrame containing ZTF data from Fink for
        the matching object in TNS. Each row is a measurement.

    Examples
    --------
    >>> pdf = get_ztf_lc_from_coord(37.044652, 28.326629)
    >>> assert not pdf.empty, "Oooops there should be data for SN 2024utu (ZTF24abeiqfc) in Fink!"

    # artifically getting blending
    >>> out = get_ztf_lc_from_coord(37.044652, 28.326629, 60)


    # Check that crazy input returns empty output
    >>> out = get_ztf_lc_from_coord("h:m:s", "d:m:s")
    >>> assert out.empty, "Hum, you need coordinates in degree!"
    """
    # get matches in a conesearch
    r = requests.post(
        "{}/api/v1/conesearch".format(FINKAPIURL),
        json={"ra": ra, "dec": dec, "radius": radius, "columns": "i:objectId"},
    )

    # check status
    if r.status_code != 200:
        _LOG.warning(
            "Unable to get data for ({}, {}, {}) in Fink. HTTP error code: {}".format(
                ra, dec, radius, r.status_code
            )
        )
        return pd.DataFrame()

    # get data for the match
    matches = [val["i:objectId"] for val in r.json()]

    if len(matches) == 0:
        _LOG.warning("0 match in the conesearch ({}, {}, {})".format(ra, dec, radius))
        return pd.DataFrame()

    if len(matches) > 1:
        _LOG.warning(
            "{} matches from the conesearch ({}, {}, {}) with object ID: {}. We will take the first ID. Maybe you want to reduce the conesearch radius".format(
                len(matches), ra, dec, radius, str(matches)
            )
        )

    # get full lightcurves for all these alerts
    return get_ztf_lc_from_ztf_name(matches[0])


def mapping_atlas_to_tarxiv():
    """Mapping between ATLAS column names and tarxiv column names

    Returns
    -------
    dict
        Dictionary containing mapping between
        Fink column names and tarxiv column names
    """
    # TODO: REVIEW WITH JULIEN - is lim_magnitude the right name?


    return dic


def get_atlas_lc(atlas_name=None, tns_name=None, coord=None):
    """Get data from ZTF based on either name or coordinates

    Parameters
    ----------
    atlas_name: str
        Internal ATLAS id (19 digits long, must end of a 0)
    tns_name: str
        Name of an object in TNS
    coord: tuple of float
        Object coordinates (RA, Dec), in degrees

    Returns
    -------
    pd.DataFrame
        Pandas DataFrame containing ATLAS data.

    """
    if atlas_name is not None:
        # pdf = get_ztf_lc_from_ztf_name(ztf_name)
        raise Exception("Not implemented yet")
    elif tns_name is not None:
        pdf = get_atlas_lc_from_tns_name(tns_name)
    elif coord is not None and isinstance(coord, tuple):
        pdf = get_atlas_lc_from_coord(coord[0], coord[1])

    else:
        _LOG.error(
            "You should choose an object name or provide coordinates to get ATLAS lightcurves"
        )

    # TODO: perform the column name conversion before returning
    # TODO: `mapping_atlas_to_tarxiv`

    # TODO: do we want to return a DataFrame or JSON is fine?
    # TODO: JSON will be faster (no conversion), but messier.
    return pdf


def get_atlas_lc_from_atlas_id(
    atlas_id: str,
    mjd_threshold=60_000,  # should really set this dynamically
):
    """Get ATLAS data from ATLAS internal ID

    Parameters
    ----------
    atlas_id: str
        Internal ATLAS ID (19 digits long, must end of a 0)

    Returns
    -------
    pd.DataFrame
        Pandas DataFrame containing ATLAS data. Each row is a measurement.

    Examples
    --------
    >>> pdf = get_atlas_lc_from_atlas_id("1022810791281932600")
    >>> assert not pdf.empty, "Oooops there should be data for 1022810791281932600 (SN 2024utu) in ATLAS"
    """
    r = requests.post(
        f"{ATLASAPIURL}objects/",
        json={"objects": atlas_id, "mjd": mjd_threshold},
        headers=atlas_headers,
    )

    # TODO: need to format the ATLAS data to TarXiv format

    if r.status_code != 200:
        _LOG.warning(
            "Unable to get data for {} in ATLAS. HTTP error code: {}".format(
                atlas_id, r.status_code
            )
        )
        return pd.DataFrame()

    if r.json() == []:
        _LOG.warning("Data for the ATLAS ID {} not found".format(atlas_id))

    # TODO: only give the lc dets and lc nondets
<<<<<<< HEAD
    #pdf = pd.read_json(io.BytesIO(r.content))

    pdf_dets = pd.DataFrame(r.json()[0]['lc'])
    cols = ['mag', 'magerr', 'mjd', 'filter']
    #pdf_nondets = pd.DataFrame(r.json()[0]['lcnondets'])
    #pdf = pd.concat([pdf_dets, pdf_nondets]).sort_values('mjd')[cols]
=======
    # pdf = pd.read_json(io.BytesIO(r.content))
    pdf_dets = pd.DataFrame(r.json()[0]["lc"])
    cols = [
        "mag",
        "magerr",
        "mjd",
        "exptime",
        "filter",
        "expname",
        "ra",
        "dec",
        "mag5sig",
        "date_inserted",
    ]
    pdf_nondets = pd.DataFrame(r.json()[0]["lcnondets"])
    pdf = pd.concat([pdf_dets, pdf_nondets]).sort_values("mjd")[cols]
>>>>>>> b8957504

    return pdf_dets[cols]


def get_atlas_lc_from_tns_name(tns_name: str):
    """Get ATLAS data using a TNS object name

    Parameters
    ----------
    tns_name: str
        Name of a TNS object, e.g. SN 2024utu

    Returns
    -------
    pd.DataFrame
        Pandas DataFrame. Each row is a measurement.

    Examples
    --------
    >>> pdf = get_atlas_lc_from_tns_name("2024utu")
    >>> assert not pdf.empty, "Oooops there should be data for SN 2024utu in ATLAS"
    """
    # TODO: strip names of initial AT or SN before putting into the payload
    # 1) Get the TNS name from ATLAS
    r = requests.post(
        f"{ATLASAPIURL}externalxmlist/",
        json={"externalObjects": tns_name},
        headers=atlas_headers,
    )
    if r.status_code != 200:
        _LOG.warning(
            "Unable to get data for {} in ATLAS. HTTP error code: {}".format(
                tns_name, r.status_code
            )
        )
        return pd.DataFrame()

    if r.json() == []:
        _LOG.warning("Data for the TNS name {} not found".format(tns_name))

    atlas_id = r.json()[0][0]["transient_object_id"]

    # 2) Get the ATLAS data from the ATLAS ID
    return get_atlas_lc_from_atlas_id(atlas_id)


def get_atlas_lc_from_coord(ra: float, dec: float, radius: float = 5.0):
    """Get ATLAS data from Cone Search. RA/Dec in degrees

    Note
    -----
    without a date threshold this is very very very slow.

    Parameters
    ----------
    ra: float
        Right ascension in degree
    dec: float
        Declination in degree
    radius: float, optional
        Conesearch radius, in arcsecond. Default is 5.0

    Returns
    -------
    pd.DataFrame
        Pandas DataFrame. Each row is a measurement.

    Examples
    --------
    >>> pdf = get_atlas_lc_from_coord(37.044652, 28.326629)
    >>> assert not pdf.empty, "Oooops there should be data for SN 2024utu (ZTF24abeiqfc) in Fink!"

    # artifically getting blending
    >>> out = get_atlas_lc_from_coord(37.044652, 28.326629, 60)


    # Check that crazy input returns empty output
    >>> out = get_atlas_lc_from_coord("h:m:s", "d:m:s")
    >>> assert out.empty, "Hum, you need coordinates in degree!"
    """
    # get matches in a conesearch

    r = requests.post(
        url=f"{ATLASAPIURL}cone/",
        json={"ra": ra, "dec": dec, "radius": radius, "requestType": "nearest"},
        headers=atlas_headers,
    )

    # check status
    if r.status_code != 200:
        _LOG.warning(
            "Unable to get data for ({}, {}, {}) in ATLAS. HTTP error code: {}".format(
                ra, dec, radius, r.status_code
            )
        )
        return pd.DataFrame()

    atlas_id = r.json()["object"]

    # get full lightcurves for all these alerts
    return get_atlas_lc_from_atlas_id(atlas_id)


if __name__ == "__main__":
    """Execute the test suite"""
    import sys
    import doctest

    sys.exit(doctest.testmod()[0])<|MERGE_RESOLUTION|>--- conflicted
+++ resolved
@@ -11,22 +11,6 @@
 _LOG = logging.getLogger(__name__)
 
 
-<<<<<<< HEAD
-#########################
-atlas2tarxiv_dic = {
-                            "object:ra": "ra",
-                            "object:dec": "dec",
-                            "lc:mag": "photometry:magnitude",
-                            "lc:magerr": "photometry:e_magnitude",
-                            "lc:mjd": "photometry:time",
-                            "lc:filter": "photometry:band",
-                        }
-
-#########################
-# ZTF ZTF ZTF ZTF ZTF ZTF
-#########################
-=======
->>>>>>> b8957504
 def mapping_ztf_to_tarxiv():
     """Mapping between ZTF column names and tarxiv column names
 
@@ -253,21 +237,6 @@
     return get_ztf_lc_from_ztf_name(matches[0])
 
 
-def mapping_atlas_to_tarxiv():
-    """Mapping between ATLAS column names and tarxiv column names
-
-    Returns
-    -------
-    dict
-        Dictionary containing mapping between
-        Fink column names and tarxiv column names
-    """
-    # TODO: REVIEW WITH JULIEN - is lim_magnitude the right name?
-
-
-    return dic
-
-
 def get_atlas_lc(atlas_name=None, tns_name=None, coord=None):
     """Get data from ZTF based on either name or coordinates
 
@@ -348,31 +317,22 @@
         _LOG.warning("Data for the ATLAS ID {} not found".format(atlas_id))
 
     # TODO: only give the lc dets and lc nondets
-<<<<<<< HEAD
-    #pdf = pd.read_json(io.BytesIO(r.content))
-
-    pdf_dets = pd.DataFrame(r.json()[0]['lc'])
-    cols = ['mag', 'magerr', 'mjd', 'filter']
-    #pdf_nondets = pd.DataFrame(r.json()[0]['lcnondets'])
-    #pdf = pd.concat([pdf_dets, pdf_nondets]).sort_values('mjd')[cols]
-=======
     # pdf = pd.read_json(io.BytesIO(r.content))
     pdf_dets = pd.DataFrame(r.json()[0]["lc"])
     cols = [
         "mag",
         "magerr",
         "mjd",
-        "exptime",
+        #"exptime",
         "filter",
-        "expname",
+        #"expname",
         "ra",
         "dec",
-        "mag5sig",
-        "date_inserted",
+        #"mag5sig",
+        #"date_inserted",
     ]
-    pdf_nondets = pd.DataFrame(r.json()[0]["lcnondets"])
-    pdf = pd.concat([pdf_dets, pdf_nondets]).sort_values("mjd")[cols]
->>>>>>> b8957504
+    #pdf_nondets = pd.DataFrame(r.json()[0]["lcnondets"])
+    #pdf = pd.concat([pdf_dets, pdf_nondets]).sort_values("mjd")[cols]
 
     return pdf_dets[cols]
 
