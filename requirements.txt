fink-tns
<<<<<<< HEAD
pandas
=======
hop-client
>>>>>>> 1dc0c40b
<|MERGE_RESOLUTION|>--- conflicted
+++ resolved
@@ -1,6 +1,3 @@
 fink-tns
-<<<<<<< HEAD
 pandas
-=======
-hop-client
->>>>>>> 1dc0c40b
+hop-client